[build-system]
requires = ["setuptools>=61.0"]
build-backend = "setuptools.build_meta"

[tool.setuptools]
packages = ["pyo_oracle"]

[project]
name = "pyo_oracle"
<<<<<<< HEAD
version = "0.0.4"
=======
version = "0.0.3"
>>>>>>> cc4aca59
authors = [
  { name="Vini Salazar", email="vinicius.salazar@unimelb.edu.au" },
]
description = "Python client for the Bio-ORACLE ERDDAP server."
readme = "README.md"
requires-python = ">=3.7"
classifiers = [
    "Programming Language :: Python :: 3",
    "License :: OSI Approved :: MIT License",
    "Operating System :: OS Independent",
]
dependencies = ["erddapy",]

[project.urls]
"Homepage" = "https://github.com/bio-oracle/pyo_oracle"<|MERGE_RESOLUTION|>--- conflicted
+++ resolved
@@ -7,11 +7,7 @@
 
 [project]
 name = "pyo_oracle"
-<<<<<<< HEAD
-version = "0.0.4"
-=======
 version = "0.0.3"
->>>>>>> cc4aca59
 authors = [
   { name="Vini Salazar", email="vinicius.salazar@unimelb.edu.au" },
 ]
